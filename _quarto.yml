--- conflicted
+++ resolved
@@ -81,16 +81,13 @@
               - notebooks/datasets/nceo-biomass-statistics.ipynb
               - notebooks/datasets/volcano-so2-monitoring.ipynb
               - notebooks/datasets/air-quality-covid.ipynb
-<<<<<<< HEAD
+              - notebooks/datasets/nldas_time_series.ipynb
+              - notebooks/datasets/nldas_compare2_3.ipynb
           - section: JupyterHub
             contents:
               - notebooks/quickstarts/github-authentication.md
       - section: contributing/index.qmd
-=======
-              - notebooks/datasets/nldas_time_series.ipynb
-              - notebooks/datasets/nldas_compare2_3.ipynb
       - section: nasa-veda-platform/contributing/index.qmd
->>>>>>> 2644c44c
         contents:
           - section: nasa-veda-platform/contributing/docs-and-notebooks.qmd
             contents:
