--- conflicted
+++ resolved
@@ -46,11 +46,7 @@
               - example-notebooks/visualize-multiple-times.ipynb
               - example-notebooks/downsample-zarr.ipynb
               - example-notebooks/intake.ipynb
-<<<<<<< HEAD
-              - example-notebooks/WFS_workflow_example.ipynb
-=======
               - example-notebooks/wfs.ipynb
->>>>>>> 9be4e9a4
           - section: Using the Raster API
             contents:
               - example-notebooks/no2-map-plot.ipynb
