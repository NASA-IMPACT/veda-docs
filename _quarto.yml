--- conflicted
+++ resolved
@@ -69,16 +69,13 @@
               - notebooks/datasets/nceo-biomass-statistics.ipynb
               - notebooks/datasets/volcano-so2-monitoring.ipynb
               - notebooks/datasets/air-quality-covid.ipynb
-<<<<<<< HEAD
               - notebooks/datasets/nldas_visualize_rawdata.ipynb
               - notebooks/datasets/nldas_time_series.ipynb
               - notebooks/datasets/nldas_compare2_3.ipynb
-=======
           - section: JupyterHub
             contents:
               - hub-guides/code-server.md
               - hub-guides/ssh.md
->>>>>>> 031f22a7
       - section: contributing/index.qmd
         contents:
           - section: contributing/docs-and-notebooks.qmd
