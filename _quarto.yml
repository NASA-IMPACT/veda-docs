project:
  type: website

website:
  page-navigation: true
  title: "VEDA Documentation"
  site-url: "https://nasa-impact.github.io/veda-docs"
  repo-url: https://github.com/nasa-impact/veda-docs
  repo-actions: [edit, issue]

  page-footer:
    right: "This page is built with ❤️ and [Quarto](https://quarto.org/)."
    left: "&copy; CC-By NASA, 2022-2024"

  sidebar:
    logo: "https://visex.netlify.app/graphics/nasa-veda-logo-pos.svg"
    pinned: true
    align: center
    tools:
      - icon: info-circle
        href: https://www.earthdata.nasa.gov/esds/veda
        text: "earthdata.nasa.gov/esds/veda"
      - icon: github
        href: https://github.com/nasa-impact/veda-docs
        text: "Repository home"
    style: "docked"
    search: true
    collapse-level: 2
    contents:
      - href: index.qmd
        text: Welcome
      - text: "---"
      - section: NASA VEDA Platform
        contents:
          - nasa-veda-platform/about/index.qmd
          - nasa-veda-platform/dashboard/index.qmd
          - section: nasa-veda-platform/data-services/index.qmd
            contents:
              - nasa-veda-platform/data-services/data-store.qmd
              - nasa-veda-platform/data-services/data-ingestion.qmd
              - section: nasa-veda-platform/data-services/apis/index.qmd
                contents:
                  - nasa-veda-platform/data-services/apis/raster-api.qmd
                  - nasa-veda-platform/data-services/apis/stac-api.qmd
          - section: nasa-veda-platform/scientific-computing/index.qmd
            contents:
              - nasa-veda-platform/scientific-computing/code-server.md
              - nasa-veda-platform/scientific-computing/ssh.md
              - nasa-veda-platform/scientific-computing/github-authentication.qmd
          - nasa-veda-platform/getting-access.qmd
      - section: notebooks/index.qmd
        contents:
          - section: Quickstarts
            contents:
              - section: Accessing the Data Directly
                contents:
                  - notebooks/quickstarts/list-collections.ipynb
                  - notebooks/quickstarts/open-and-plot.ipynb
                  - notebooks/quickstarts/timeseries-rioxarray-stackstac.ipynb
                  - notebooks/quickstarts/visualize-zarr.ipynb
                  - notebooks/quickstarts/visualize-multiple-times.ipynb
                  - notebooks/quickstarts/downsample-zarr.ipynb
                  - notebooks/quickstarts/download-assets.ipynb
              - section: Using the Raster API
                contents:
                  - notebooks/quickstarts/no2-map-plot.ipynb
                  - notebooks/quickstarts/timeseries-stac-api.ipynb
                  - notebooks/quickstarts/hls-visualization.ipynb
          - section: Tutorials
            contents:
              - notebooks/tutorials/gif-generation.ipynb
              - notebooks/tutorials/netcdf-to-cog-cmip6.ipynb
              - notebooks/tutorials/mapping-fires.ipynb
              - notebooks/tutorials/stac_ipyleaflet.ipynb
              - notebooks/tutorials/zonal-statistics-validation.ipynb
          - section: Datasets
            contents:
              - notebooks/datasets/ocean-npp-timeseries-analysis.ipynb
              - notebooks/datasets/nceo-biomass-statistics.ipynb
              - notebooks/datasets/volcano-so2-monitoring.ipynb
              - notebooks/datasets/air-quality-covid.ipynb
              - notebooks/datasets/nldas_time_series.ipynb
              - notebooks/datasets/nldas_compare2_3.ipynb
<<<<<<< HEAD
      - section: contributing/index.qmd
      - section: nasa-veda-platform/contributing/index.qmd
=======
      - section: nasa-veda-platform/adding-content/index.qmd
>>>>>>> ddafbc6a
        contents:
          - section: nasa-veda-platform/adding-content/dataset-ingestion/index.qmd
            contents:
              - nasa-veda-platform/adding-content/dataset-ingestion/file-preparation.qmd
              - nasa-veda-platform/adding-content/dataset-ingestion/catalog-ingestion.qmd
              - notebooks/veda-operations/generate-cmip6-kerchunk-historical.ipynb
              - section: STAC Collection Creation
                contents:
                  - nasa-veda-platform/adding-content/dataset-ingestion/stac-collection-conventions.qmd
                  - notebooks/veda-operations/stac-collection-creation.ipynb
                  - notebooks/veda-operations/publish-cmip6-kerchunk-stac.ipynb
              - section: STAC Item Creation
                contents:
                  - nasa-veda-platform/adding-content/dataset-ingestion/stac-item-conventions.qmd
                  - notebooks/veda-operations/stac-item-creation.ipynb
              - section: Boilerplate ingest example
                contents:
                  - nasa-veda-platform/adding-content/dataset-ingestion/example-template/example-geoglam-ingest.ipynb
          - section: nasa-veda-platform/adding-content/dashboard-configuration/index.qmd
            contents:
              - nasa-veda-platform/adding-content/dashboard-configuration/dataset-configuration.qmd
              - nasa-veda-platform/adding-content/dashboard-configuration/story-configuration.qmd
          - section: nasa-veda-platform/adding-content/docs-and-notebooks.qmd
            contents:
              - notebooks/templates/template-accessing-the-data-directly.ipynb
              - notebooks/templates/template-using-the-raster-api.ipynb
      - text: "---"
      - section: open-source-ecosystem/index.qmd
        contents:
          - open-source-ecosystem/why.qmd
          - open-source-ecosystem/architecture.qmd
          - open-source-ecosystem/repositories.qmd
          - open-source-ecosystem/external-resources.qmd
format:
  html:
    theme:
      light: [cosmo]
      dark: [cosmo, theme-dark.scss]
    code-copy: true
    code-overflow: wrap
    css: styles.css
    toc: true
    toc-depth: 3
    include-in-header:
      - text: |
          <script defer data-domain="nasa-impact.github.io/veda-docs" src="https://plausible.io/js/script.js"></script>
filters:
  - quarto<|MERGE_RESOLUTION|>--- conflicted
+++ resolved
@@ -81,12 +81,7 @@
               - notebooks/datasets/air-quality-covid.ipynb
               - notebooks/datasets/nldas_time_series.ipynb
               - notebooks/datasets/nldas_compare2_3.ipynb
-<<<<<<< HEAD
-      - section: contributing/index.qmd
-      - section: nasa-veda-platform/contributing/index.qmd
-=======
       - section: nasa-veda-platform/adding-content/index.qmd
->>>>>>> ddafbc6a
         contents:
           - section: nasa-veda-platform/adding-content/dataset-ingestion/index.qmd
             contents:
