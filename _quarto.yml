--- conflicted
+++ resolved
@@ -42,14 +42,11 @@
               - example-notebooks/list-collections.ipynb
               - example-notebooks/open-and-plot.ipynb
               - example-notebooks/timeseries-rioxarray-stackstac.ipynb
+              - example-notebooks/veda-stac-zarr-viz.ipynb
               - example-notebooks/visualizing-zarr.ipynb
               - example-notebooks/visualize-multiple-times.ipynb
               - example-notebooks/intake.ipynb
-<<<<<<< HEAD
-              - example-notebooks/veda-stac-zarr-viz.ipynb
-=======
               - example-notebooks/wfs.ipynb
->>>>>>> 6eaa058c
           - section: Using the Raster API
             contents:
               - example-notebooks/no2-map-plot.ipynb
