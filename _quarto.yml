--- conflicted
+++ resolved
@@ -38,7 +38,6 @@
       - text: "---"
       - section: Nasa VEDA Platform
         contents:
-<<<<<<< HEAD
           - section: Core Services
             contents:
               - services/dashboard.qmd
@@ -48,8 +47,6 @@
             contents:
               - services/data-store.qmd
               - services/data-ingestion.qmd
-      - section: notebooks/index.qmd
-=======
         - section: components/index.qmd
           contents:
             - components/dashboard.qmd
@@ -102,7 +99,6 @@
             - apis/raster-api.qmd
       - text: "---"
       - section: VEDA Open-Source Ecosystem
->>>>>>> a82a9852
         contents:
         - text: Software and Service Architecture
           href: architecture/architecture.qmd
