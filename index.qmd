---
title: "VEDA Analytics User Documentation"
subtitle: "Documentation about cloud-based open science with Earth data"
---

## Welcome {#welcome}

NASA's [Visualization, Exploration, and Data Analysis (VEDA)](https://www.earthdata.nasa.gov/esds/veda) project promotes open science with Earth data, supporting the full circle of science communication and publication, exploration of the scientific methods and statistics behind results, and new cloud-enabled scientific analytics and automated data production.

<<<<<<< HEAD
These pages provide selected documentation for onboarding users to cloud-enabled open science with Earth data in a coding environment.

For data visualization and exploration in a graphical user interface, visit the [VEDA Dashboard](https://earthdata.nasa.gov/dashboard) that presents datasets and stories produced by the NASA scientific community.
=======
## What is VEDA?
>>>>>>> bd08874b


## Interactive and Collaborative Data Science Environments

VEDA promotes the use of JupyterHub environments for interactive data science. Selected user groups can get access to a JupyterHub service provided by VEDA. Please find instructions for requesting access on the [VEDA JupyterHub Access page](./veda-jh-access.qmd).

If you are a scientist affiliated with NASA projects such as [EIS](https://eis.smce.nasa.gov/about.html) and [MAAP](https://ops.maap-project.org), you can also keep using the resources provided by these projects.

Through the use of [open-source technology](https://www.earthdata.nasa.gov/dashboard/about), we make sure our services are interoperable and exchangeable.


## Resources for Open-Source Data Science

If you are just getting started with geospatial data science (in Python) or want to learn more, you may find the [Collection of External Resources](./external-resources.qmd) useful.

<<<<<<< HEAD
To learn from examples, see the [VEDA Example Notebooks](./example-notebooks/index.qmd) - examples of open-source data science using VEDA services.


## Data Services

In VEDA's open-source science environment, datasets can be discovered and accessed via open-standard data services such as a Spatio Temporal Asset Catalog (STAC) and WMTS map tiles APIs. Here is an [overview of the API endpoints](./veda-apis.qmd). Detailed docs to follow. 
=======
* Documentation for scientists on how to get started with the analytics platforms.
>>>>>>> bd08874b
<|MERGE_RESOLUTION|>--- conflicted
+++ resolved
@@ -7,13 +7,9 @@
 
 NASA's [Visualization, Exploration, and Data Analysis (VEDA)](https://www.earthdata.nasa.gov/esds/veda) project promotes open science with Earth data, supporting the full circle of science communication and publication, exploration of the scientific methods and statistics behind results, and new cloud-enabled scientific analytics and automated data production.
 
-<<<<<<< HEAD
 These pages provide selected documentation for onboarding users to cloud-enabled open science with Earth data in a coding environment.
 
 For data visualization and exploration in a graphical user interface, visit the [VEDA Dashboard](https://earthdata.nasa.gov/dashboard) that presents datasets and stories produced by the NASA scientific community.
-=======
-## What is VEDA?
->>>>>>> bd08874b
 
 
 ## Interactive and Collaborative Data Science Environments
@@ -29,13 +25,9 @@
 
 If you are just getting started with geospatial data science (in Python) or want to learn more, you may find the [Collection of External Resources](./external-resources.qmd) useful.
 
-<<<<<<< HEAD
 To learn from examples, see the [VEDA Example Notebooks](./example-notebooks/index.qmd) - examples of open-source data science using VEDA services.
 
 
 ## Data Services
 
-In VEDA's open-source science environment, datasets can be discovered and accessed via open-standard data services such as a Spatio Temporal Asset Catalog (STAC) and WMTS map tiles APIs. Here is an [overview of the API endpoints](./veda-apis.qmd). Detailed docs to follow. 
-=======
-* Documentation for scientists on how to get started with the analytics platforms.
->>>>>>> bd08874b
+In VEDA's open-source science environment, datasets can be discovered and accessed via open-standard data services such as a Spatio Temporal Asset Catalog (STAC) and WMTS map tiles APIs. Here is an [overview of the API endpoints](./veda-apis.qmd). Detailed docs to follow. 